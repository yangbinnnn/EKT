package main

import (
	"flag"
	"fmt"
	"net/http"
	"os"

	"strings"

	_ "github.com/EducationEKT/EKT/api"
	"github.com/EducationEKT/EKT/blockchain_manager"
	"github.com/EducationEKT/EKT/conf"
	"github.com/EducationEKT/EKT/db"
	"github.com/EducationEKT/EKT/log"
	"github.com/EducationEKT/EKT/param"
	"github.com/EducationEKT/xserver/x_http"
)

const (
	version = "0.1"
)

func init() {
	var (
		help bool
		ver  bool
		cfg  string
	)
	flag.BoolVar(&help, "h", false, "this help")
	flag.BoolVar(&ver, "v", false, "show version and exit")
	flag.StringVar(&cfg, "c", "genesis.json", "set genesis.json file and start")
	flag.Parse()

	if help {
		flag.Usage()
		os.Exit(0)
	}

	if ver {
		fmt.Println(version)
		os.Exit(0)
	}

	err := InitService(cfg)
	if err != nil {
		fmt.Printf("Init service failed, %v \n", err)
		os.Exit(-1)
	}
	http.HandleFunc("/", x_http.Service)
}

func main() {
	log.Info("server listen on :%d \n", conf.EKTConfig.Node.Port)
	err := http.ListenAndServe(fmt.Sprintf(":%d", conf.EKTConfig.Node.Port), nil)
	if err != nil {
		fmt.Println(err.Error())
	}
}

func InitService(confPath string) error {
	err := initConfig(confPath)
	if err != nil {
		return err
	}
<<<<<<< HEAD
	log.Info("Current EKT version is %s. \n", conf.EKTConfig.Version)
	err = initDB()
=======
	err = initLog()
>>>>>>> a6ec6314
	if err != nil {
		return err
	}
	fmt.Printf("Current EKT version is %s. \n", conf.EKTConfig.Version)
	err = initDB()
	if err != nil {
		return err
	}
	err = initPeerId()
	if err != nil {
		return err
	}
	param.InitBootNodes()
	blockchain_manager.Init()

	return nil
}

func initPeerId() error {
	if !strings.EqualFold(conf.EKTConfig.PrivateKey, "") {
		log.Info("Peer private key is: %s .", conf.EKTConfig.PrivateKey)
		log.Info("Current peerId is: %s .", conf.EKTConfig.Node.PeerId)
	} else {
		log.Info("This is not delegate node.")
	}
	return nil
}

func initConfig(confPath string) error {
	return conf.InitConfig(confPath)
}

func initDB() error {
	return db.InitEKTDB(conf.EKTConfig.DBPath)
}

func initLog() error {
	log.InitLog()
	return nil
}<|MERGE_RESOLUTION|>--- conflicted
+++ resolved
@@ -59,29 +59,37 @@
 }
 
 func InitService(confPath string) error {
+	// init config
+	// 初始化配置文件
 	err := initConfig(confPath)
 	if err != nil {
 		return err
 	}
-<<<<<<< HEAD
-	log.Info("Current EKT version is %s. \n", conf.EKTConfig.Version)
-	err = initDB()
-=======
+
+	// init log service
+	// 初始化日志服务
 	err = initLog()
->>>>>>> a6ec6314
 	if err != nil {
 		return err
 	}
-	fmt.Printf("Current EKT version is %s. \n", conf.EKTConfig.Version)
+
+	// init database service
+	// 初始化levelDB服务
 	err = initDB()
 	if err != nil {
 		return err
 	}
+
+	// 初始化节点信息，包括私钥和peerId
 	err = initPeerId()
 	if err != nil {
 		return err
 	}
+
+	// 初始化委托人节点
 	param.InitBootNodes()
+
+	// 启动多链
 	blockchain_manager.Init()
 
 	return nil
